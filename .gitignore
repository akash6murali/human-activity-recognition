data/
<<<<<<< HEAD
.DS_Store
=======
wandb/
best_model.pth
__pycache__/
*.pyc
>>>>>>> 53059290
<|MERGE_RESOLUTION|>--- conflicted
+++ resolved
@@ -1,9 +1,5 @@
 data/
-<<<<<<< HEAD
-.DS_Store
-=======
 wandb/
 best_model.pth
 __pycache__/
-*.pyc
->>>>>>> 53059290
+*.pyc